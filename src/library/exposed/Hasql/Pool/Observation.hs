--- conflicted
+++ resolved
@@ -5,11 +5,7 @@
 module Hasql.Pool.Observation where
 
 import Hasql.Pool.Prelude
-<<<<<<< HEAD
 import qualified Hasql.Session as Session
-=======
-import qualified Hasql.Session as Hasql
->>>>>>> faed2760
 
 -- | An observation of a change of the state of a pool.
 data Observation
@@ -44,7 +40,7 @@
   = -- | Connection just got established.
     EstablishedConnectionReadyForUseReason
   | -- | Session execution ended with a failure that does not require a connection reset.
-    SessionFailedConnectionReadyForUseReason Hasql.QueryError
+    SessionFailedConnectionReadyForUseReason Session.QueryError
   | -- | Session execution ended with success.
     SessionSucceededConnectionReadyForUseReason
   deriving (Show, Eq)
