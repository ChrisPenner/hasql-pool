module Hasql.Pool
  ( -- * Pool
    Pool,
    acquire,
    use,
    release,

    -- * Errors
    UsageError (..),
  )
where

import qualified Data.Text.Encoding as Text
import qualified Data.Text.Encoding.Error as Text
import qualified Data.UUID.V4 as Uuid
import Hasql.Connection (Connection)
import qualified Hasql.Connection as Connection
import qualified Hasql.Pool.Config.Config as Config
import Hasql.Pool.Observation
import Hasql.Pool.Prelude
import qualified Hasql.Session as Session

-- | A connection tagged with metadata.
data Entry = Entry
  { entryConnection :: Connection,
    entryCreationTimeNSec :: Word64,
    entryUseTimeNSec :: Word64,
    entryId :: UUID
  }

entryIsAged :: Word64 -> Word64 -> Entry -> Bool
entryIsAged maxLifetime now Entry {..} =
  now > entryCreationTimeNSec + maxLifetime

entryIsIdle :: Word64 -> Word64 -> Entry -> Bool
entryIsIdle maxIdletime now Entry {..} =
  now > entryUseTimeNSec + maxIdletime

-- | Pool of connections to DB.
data Pool = Pool
  { -- | Pool size.
    poolSize :: Int,
    -- | Connection settings.
    poolFetchConnectionSettings :: IO Connection.Settings,
    -- | Acquisition timeout, in microseconds.
    poolAcquisitionTimeout :: Int,
    -- | Maximal connection lifetime, in nanoseconds.
    poolMaxLifetime :: Word64,
    -- | Maximal connection idle time, in nanoseconds.
    poolMaxIdletime :: Word64,
    -- | Avail connections.
    poolConnectionQueue :: TQueue Entry,
    -- | Remaining capacity.
    -- The pool size limits the sum of poolCapacity, the length
    -- of poolConnectionQueue and the number of in-flight
    -- connections.
    poolCapacity :: TVar Int,
    -- | Whether to return a connection to the pool.
    poolReuseVar :: TVar (TVar Bool),
    -- | To stop the manager thread via garbage collection.
    poolReaperRef :: IORef (),
    -- | Action for reporting the observations.
    poolObserver :: Observation -> IO (),
    -- | Initial session to execute upon every established connection.
    poolInitSession :: Session.Session ()
  }

-- | Create a connection-pool.
--
-- No connections actually get established by this function. It is delegated
-- to 'use'.
--
-- If you want to ensure that the pool connects fine at the initialization phase, just run 'use' with an empty session (@pure ()@) and check for errors.
acquire :: Config.Config -> IO Pool
acquire config = do
  connectionQueue <- newTQueueIO
  capVar <- newTVarIO (Config.size config)
  reuseVar <- newTVarIO =<< newTVarIO True
  reaperRef <- newIORef ()

  managerTid <- forkIOWithUnmask $ \unmask -> unmask $ forever $ do
    threadDelay 1000000
    now <- getMonotonicTimeNSec
    join . atomically $ do
      entries <- flushTQueue connectionQueue
      let (agedEntries, unagedEntries) = partition (entryIsAged agingTimeoutNanos now) entries
          (idleEntries, liveEntries) = partition (entryIsIdle agingTimeoutNanos now) unagedEntries
      traverse_ (writeTQueue connectionQueue) liveEntries
      return $ do
        forM_ agedEntries $ \entry -> do
          Connection.release (entryConnection entry)
          atomically $ modifyTVar' capVar succ
          (Config.observationHandler config) (ConnectionObservation (entryId entry) (TerminatedConnectionStatus AgingConnectionTerminationReason))
        forM_ idleEntries $ \entry -> do
          Connection.release (entryConnection entry)
          atomically $ modifyTVar' capVar succ
          (Config.observationHandler config) (ConnectionObservation (entryId entry) (TerminatedConnectionStatus IdlenessConnectionTerminationReason))

  void . mkWeakIORef reaperRef $ do
    -- When the pool goes out of scope, stop the manager.
    killThread managerTid

  return $ Pool (Config.size config) (Config.connectionSettingsProvider config) acqTimeoutMicros agingTimeoutNanos maxIdletimeNanos connectionQueue capVar reuseVar reaperRef (Config.observationHandler config) (Config.initSession config)
  where
    acqTimeoutMicros =
      div (fromIntegral (diffTimeToPicoseconds (Config.acquisitionTimeout config))) 1_000_000
    agingTimeoutNanos =
      div (fromIntegral (diffTimeToPicoseconds (Config.agingTimeout config))) 1_000
    maxIdletimeNanos =
      div (fromIntegral (diffTimeToPicoseconds (Config.idlenessTimeout config))) 1_000

-- | Release all the idle connections in the pool, and mark the in-use connections
-- to be released after use. Any connections acquired after the call will be
-- freshly established.
--
-- The pool remains usable after this action.
-- So you can use this function to reset the connections in the pool.
-- Naturally, you can also use it to release the resources.
release :: Pool -> IO ()
release Pool {..} =
  join . atomically $ do
    prevReuse <- readTVar poolReuseVar
    writeTVar prevReuse False
    newReuse <- newTVar True
    writeTVar poolReuseVar newReuse
    entries <- flushTQueue poolConnectionQueue
    return $ forM_ entries $ \entry -> do
      Connection.release (entryConnection entry)
      atomically $ modifyTVar' poolCapacity succ
      poolObserver (ConnectionObservation (entryId entry) (TerminatedConnectionStatus ReleaseConnectionTerminationReason))

-- | Use a connection from the pool to run a session and return the connection
-- to the pool, when finished.
--
-- Session failing with a 'Session.ClientError' gets interpreted as a loss of
-- connection. In such case the connection does not get returned to the pool
-- and a slot gets freed up for a new connection to be established the next
-- time one is needed. The error still gets returned from this function.
--
-- __Warning:__ Due to the mechanism mentioned above you should avoid intercepting this error type from within sessions.
use :: Pool -> Session.Session a -> IO (Either UsageError a)
use Pool {..} sess = do
  timeout <- do
    delay <- registerDelay poolAcquisitionTimeout
    return $ readTVar delay
  join . atomically $ do
    reuseVar <- readTVar poolReuseVar
    asum
      [ readTQueue poolConnectionQueue <&> onConn reuseVar,
        do
          capVal <- readTVar poolCapacity
          if capVal > 0
            then do
              writeTVar poolCapacity $! pred capVal
              return $ onNewConn reuseVar
            else retry,
        do
          timedOut <- timeout
          if timedOut
            then return . return . Left $ AcquisitionTimeoutUsageError
            else retry
      ]
  where
    onNewConn reuseVar = do
      settings <- poolFetchConnectionSettings
      now <- getMonotonicTimeNSec
      id <- Uuid.nextRandom
      poolObserver (ConnectionObservation id ConnectingConnectionStatus)
      Connection.acquire settings >>= \case
        Left connErr -> do
          poolObserver (ConnectionObservation id (TerminatedConnectionStatus (NetworkErrorConnectionTerminationReason (fmap (Text.decodeUtf8With Text.lenientDecode) connErr))))
          atomically $ modifyTVar' poolCapacity succ
          return $ Left $ ConnectionUsageError connErr
        Right connection -> do
<<<<<<< HEAD
          Session.run poolInitSession connection >>= \case
            Left err -> do
              Connection.release connection
              case err of
                Session.QueryError _ _ (Session.ClientError details) -> do
                  poolObserver (ConnectionObservation id (TerminatedConnectionStatus (NetworkErrorConnectionTerminationReason (fmap (Text.decodeUtf8With Text.lenientDecode) details))))
                _ ->
                  poolObserver (ConnectionObservation id (TerminatedConnectionStatus (InitializationErrorTerminationReason err)))
              return $ Left $ SessionUsageError err
            Right () -> do
              poolObserver (ConnectionObservation id ReadyForUseConnectionStatus)
              onLiveConn reuseVar (Entry connection now now id)
=======
          poolObserver (ConnectionObservation id (ReadyForUseConnectionStatus EstablishedConnectionReadyForUseReason))
          onLiveConn reuseVar (Entry connection now now id)
>>>>>>> faed2760

    onConn reuseVar entry = do
      now <- getMonotonicTimeNSec
      if entryIsAged poolMaxLifetime now entry
        then do
          Connection.release (entryConnection entry)
          poolObserver (ConnectionObservation (entryId entry) (TerminatedConnectionStatus AgingConnectionTerminationReason))
          onNewConn reuseVar
        else
          if entryIsIdle poolMaxIdletime now entry
            then do
              Connection.release (entryConnection entry)
              poolObserver (ConnectionObservation (entryId entry) (TerminatedConnectionStatus IdlenessConnectionTerminationReason))
              onNewConn reuseVar
            else do
              onLiveConn reuseVar entry {entryUseTimeNSec = now}

    onLiveConn reuseVar entry = do
      poolObserver (ConnectionObservation (entryId entry) InUseConnectionStatus)
      sessRes <- try @SomeException (Session.run sess (entryConnection entry))

      case sessRes of
        Left exc -> do
          returnConn
          throwIO exc
        Right (Left err) -> case err of
          Session.QueryError _ _ (Session.ClientError details) -> do
            Connection.release (entryConnection entry)
            atomically $ modifyTVar' poolCapacity succ
            poolObserver (ConnectionObservation (entryId entry) (TerminatedConnectionStatus (NetworkErrorConnectionTerminationReason (fmap (Text.decodeUtf8With Text.lenientDecode) details))))
            return $ Left $ SessionUsageError err
          _ -> do
            returnConn
            poolObserver (ConnectionObservation (entryId entry) (ReadyForUseConnectionStatus (SessionFailedConnectionReadyForUseReason err)))
            return $ Left $ SessionUsageError err
        Right (Right res) -> do
          returnConn
          poolObserver (ConnectionObservation (entryId entry) (ReadyForUseConnectionStatus SessionSucceededConnectionReadyForUseReason))
          return $ Right res
      where
        returnConn =
          join . atomically $ do
            reuse <- readTVar reuseVar
            if reuse
              then writeTQueue poolConnectionQueue entry $> return ()
              else return $ do
                Connection.release (entryConnection entry)
                atomically $ modifyTVar' poolCapacity succ
                poolObserver (ConnectionObservation (entryId entry) (TerminatedConnectionStatus ReleaseConnectionTerminationReason))

-- | Union over all errors that 'use' can result in.
data UsageError
  = -- | Attempt to establish a connection failed.
    ConnectionUsageError Connection.ConnectionError
  | -- | Session execution failed.
    SessionUsageError Session.QueryError
  | -- | Timeout acquiring a connection.
    AcquisitionTimeoutUsageError
  deriving (Show, Eq)

instance Exception UsageError<|MERGE_RESOLUTION|>--- conflicted
+++ resolved
@@ -172,7 +172,6 @@
           atomically $ modifyTVar' poolCapacity succ
           return $ Left $ ConnectionUsageError connErr
         Right connection -> do
-<<<<<<< HEAD
           Session.run poolInitSession connection >>= \case
             Left err -> do
               Connection.release connection
@@ -183,12 +182,8 @@
                   poolObserver (ConnectionObservation id (TerminatedConnectionStatus (InitializationErrorTerminationReason err)))
               return $ Left $ SessionUsageError err
             Right () -> do
-              poolObserver (ConnectionObservation id ReadyForUseConnectionStatus)
+              poolObserver (ConnectionObservation id (ReadyForUseConnectionStatus EstablishedConnectionReadyForUseReason))
               onLiveConn reuseVar (Entry connection now now id)
-=======
-          poolObserver (ConnectionObservation id (ReadyForUseConnectionStatus EstablishedConnectionReadyForUseReason))
-          onLiveConn reuseVar (Entry connection now now id)
->>>>>>> faed2760
 
     onConn reuseVar entry = do
       now <- getMonotonicTimeNSec
